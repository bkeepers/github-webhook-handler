--- conflicted
+++ resolved
@@ -1,17 +1,10 @@
 'use strict'
 
-<<<<<<< HEAD
-=======
 const EventEmitter = require('events').EventEmitter
 const crypto = require('crypto')
 const bl = require('bl')
 const bufferEq = require('buffer-equal-constant-time')
 
-function signBlob (key, blob) {
-  return 'sha1=' + crypto.createHmac('sha1', key).update(blob).digest('hex')
-}
-
->>>>>>> 6724fadf
 function create (options) {
   if (typeof options !== 'object') {
     throw new TypeError('must provide an options object')
@@ -42,8 +35,6 @@
 
   return handler
 
-<<<<<<< HEAD
-
   function sign (data) {
     return 'sha1=' + crypto.createHmac('sha1', options.secret).update(data).digest('hex')
   }
@@ -52,8 +43,6 @@
     return bufferEq(Buffer.from(signature), Buffer.from(sign(data)))
   }
 
-=======
->>>>>>> 6724fadf
   function handler (req, res, callback) {
     if (req.url.split('?').shift() !== options.path || req.method !== 'POST') {
       return callback()
@@ -94,16 +83,9 @@
         return hasError(err.message)
       }
 
-<<<<<<< HEAD
       var obj
 
-      if (!verify(sig, data))
-=======
-      let obj
-      const computedSig = Buffer.from(signBlob(options.secret, data))
-
-      if (!bufferEq(Buffer.from(sig), computedSig)) {
->>>>>>> 6724fadf
+      if (!verify(sig, data)) {
         return hasError('X-Hub-Signature does not match blob signature')
       }
 
